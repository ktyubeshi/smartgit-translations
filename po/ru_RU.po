--- conflicted
+++ resolved
@@ -730,13 +730,6 @@
 msgid "The file contains mixed \\(inconsistent\\) line-endings."
 msgstr ""
 
-<<<<<<< HEAD
-msgctxt "dlgScConflictSolverInconsistentLineEndings.tle"
-msgid "\\[$1\\] - $2"
-msgstr "\\[$1\\] - $2"
-
-=======
->>>>>>> 5a37a63f
 msgctxt "dlgScConflictSolverInconsistentLineEndings.tle%1"
 msgid "\\[$1\\] - Conflict Solver"
 msgstr "\\[$1\\] - Решатель конфликтов"
@@ -2015,11 +2008,7 @@
 
 msgctxt "dlgSgAbortRebasingConfirm.fur"
 msgid "Your working tree is in 'rebasing' state. You may abort rebasing; if you just want to skip the current patch, use Branch \\| Rebase \\| Rebase instead.\\n\\nAborting will clean any local modification \\(by invoking 'git rebase --abort'\\)!"
-<<<<<<< HEAD
-msgstr "Рабочий каталог находится в состоянии «перемещения». Вы можете прервать перемещение. Если хотите просто пропустить текущий патч, используйте Ветки\\|Переместить\\|Пропустить.\\n\\nПри отмене будут удалены любые локальные изменения \(путем вызова 'git rebase --abort'\\)!"
-=======
-msgstr "Рабочий каталог находится в состоянии 'перемещения'. Вы можете прервать перемещение. Если хотите просто пропустить текущий патч, используйте Ветки\\|Переместить\\|Пропустить.\\n\\nПри отмене будут удалены любые локальные изменения \\(путем вызова 'git rebase --abort'\\)!"
->>>>>>> 5a37a63f
+msgstr "Рабочий каталог находится в состоянии «перемещения». Вы можете прервать перемещение. Если хотите просто пропустить текущий патч, используйте Ветки\\|Переместить\\|Пропустить.\\n\\nПри отмене будут удалены любые локальные изменения \\(путем вызова 'git rebase --abort'\\)!"
 
 msgctxt "dlgSgAbortRebasingConfirm.hdl"
 msgid "Do you want to abort the rebasing?"
@@ -2043,15 +2032,7 @@
 
 msgctxt "dlgSgAbortRevertingConfirm.hdl:"
 msgid "Do you want to abort the current revert?"
-<<<<<<< HEAD
-msgstr "Вы хотите прервать текущий откат изменений?"
-
-msgctxt "dlgSgAbortRevertingConfirm.hdl"
-msgid "Do you want to reset your working tree?"
-msgstr "Хотите сбросить ваше рабочее дерево?"
-=======
-msgstr ""
->>>>>>> 5a37a63f
+msgstr "Хотите прервать текущий откат изменений?"
 
 msgctxt "dlgSgAbortRevertingConfirm.tle:"
 msgid "Abort"
@@ -9195,15 +9176,7 @@
 
 msgctxt "dlgSgResetAdv.inf:"
 msgid "Reset the current branch (HEAD) to the selected commit and optionally update Index and working tree."
-<<<<<<< HEAD
 msgstr "Сброс состояния текущей ветки (HEAD) до выбранного коммита и при необходимости обновление индекса и рабочего каталога."
-
-msgctxt "dlgSgResetAdv.inf"
-msgid "Reset the current branch head to the selected commit and optionally update Index and working tree."
-msgstr "Сброс состояния текущей ветки до выбранного коммита и при необходимости обновление индекса и рабочего каталога."
-=======
-msgstr ""
->>>>>>> 5a37a63f
 
 msgctxt "dlgSgResetAdv.lbl:"
 msgid "Current staged and local changes will be lost!"
@@ -16367,10 +16340,7 @@
 
 msgctxt "wnd(Log|Project|Std|).tle:"
 msgid "$1 \\[$2\\] - Log for $3"
-<<<<<<< HEAD
 msgstr "$1 \\[$2\\] - Журнал для $3"
-=======
-msgstr ""
 
 #~ msgctxt "(wndLog|wndProject).lblStatusBarMessage:"
 #~ msgid "Please wait"
@@ -16398,5 +16368,4 @@
 
 #~ msgctxt "dlgSgResetAdv.inf"
 #~ msgid "Reset the current branch (HEAD) to the selected commit and optionally update Index and working tree."
-#~ msgstr ""
->>>>>>> 5a37a63f
+#~ msgstr ""