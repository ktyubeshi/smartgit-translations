--- conflicted
+++ resolved
@@ -1210,8 +1210,6 @@
 msgid "\\[$1\\] - Conflict Solver"
 msgstr ""
 
-<<<<<<< HEAD
-=======
 #. Performing 'goto-next-diff, Next Change, Go to next change.'
 #. Performing 'preferences, Preferences'
 #. Showing dialog 13 (@16160A37) '@65CF8DA0 - Preferences' (owner: @27ABB6CA)
@@ -1222,13 +1220,10 @@
 #. Performing ', OK'
 #. Performing ', OK'
 #. Showing dialog 16 (@454F6CC5) '@3956DF0A - Input Validation' (owner: @6C2063E0)
->>>>>>> f62fb3f8
 msgctxt "dlgScExternalFileStarterCommandNoFile.fur"
 msgid "Be sure to add arguments to the appropriate input field."
 msgstr ""
 
-<<<<<<< HEAD
-=======
 #. Performing 'goto-next-diff, Next Change, Go to next change.'
 #. Performing 'preferences, Preferences'
 #. Showing dialog 13 (@16160A37) '@65CF8DA0 - Preferences' (owner: @27ABB6CA)
@@ -1239,13 +1234,10 @@
 #. Performing ', OK'
 #. Performing ', OK'
 #. Showing dialog 16 (@454F6CC5) '@3956DF0A - Input Validation' (owner: @6C2063E0)
->>>>>>> f62fb3f8
 msgctxt "dlgScExternalFileStarterCommandNoFile.hdl"
 msgid "The specified command is no file."
 msgstr ""
 
-<<<<<<< HEAD
-=======
 #. Performing 'goto-previous-diff, Previous Change, Go to previous change.'
 #. Performing 'goto-next-diff, Next Change, Go to next change.'
 #. Performing 'preferences, Preferences'
@@ -1256,13 +1248,10 @@
 #. Showing dialog 15 (@31406EAB) '@1DE83BE1 - Input Validation' (owner: @6C2063E0)
 #. Performing ', OK'
 #. Performing ', OK'
->>>>>>> f62fb3f8
 msgctxt "dlgScExternalFileStarterCommandNoFile.tle"
 msgid "Input Validation"
 msgstr ""
 
-<<<<<<< HEAD
-=======
 #. Performing 'goto-next-diff, Next Change, Go to next change.'
 #. Performing 'goto-next-diff, Next Change, Go to next change.'
 #. Performing 'goto-previous-diff, Previous Change, Go to previous change.'
@@ -1273,13 +1262,10 @@
 #. Showing dialog 14 (@6C2063E0) '@5BB7FC38 - Edit' (owner: @16160A37)
 #. Performing ', OK'
 #. Showing dialog 15 (@31406EAB) '@1DE83BE1 - Input Validation' (owner: @6C2063E0)
->>>>>>> f62fb3f8
 msgctxt "dlgScExternalFileStarterEmptyCommand.fur"
 msgid "Select the command which should be invoked."
 msgstr ""
 
-<<<<<<< HEAD
-=======
 #. Performing 'goto-next-diff, Next Change, Go to next change.'
 #. Performing 'goto-next-diff, Next Change, Go to next change.'
 #. Performing 'goto-previous-diff, Previous Change, Go to previous change.'
@@ -1290,13 +1276,10 @@
 #. Showing dialog 14 (@6C2063E0) '@5BB7FC38 - Edit' (owner: @16160A37)
 #. Performing ', OK'
 #. Showing dialog 15 (@31406EAB) '@1DE83BE1 - Input Validation' (owner: @6C2063E0)
->>>>>>> f62fb3f8
 msgctxt "dlgScExternalFileStarterEmptyCommand.hdl"
 msgid "The Command input field must not be empty!"
 msgstr ""
 
-<<<<<<< HEAD
-=======
 #. Performing 'goto-next-diff, Next Change, Go to next change.'
 #. Performing 'goto-next-diff, Next Change, Go to next change.'
 #. Performing 'goto-next-diff, Next Change, Go to next change.'
@@ -1307,7 +1290,6 @@
 #. Performing ', Edit...'
 #. Showing dialog 14 (@6C2063E0) '@5BB7FC38 - Edit' (owner: @16160A37)
 #. Performing ', OK'
->>>>>>> f62fb3f8
 msgctxt "dlgScExternalFileStarterEmptyCommand.tle"
 msgid "Input Validation"
 msgstr ""
@@ -3334,8 +3316,6 @@
 msgid "Add Hosting Provider"
 msgstr ""
 
-<<<<<<< HEAD
-=======
 #. Performing 'preferences, Preferences'
 #. Showing dialog 8 (@66B62332) '@1822A61B - Preferences' (owner: @73958426)
 #. Performing ', Add...'
@@ -3346,13 +3326,10 @@
 #. Performing 'repositoryClone, Clone..., Clone a new repository.'
 #. Showing dialog 10 (@2003EDF) '@7E5C8C80 - Clone' (owner: @73958426)
 #. Performing ', Text'
->>>>>>> f62fb3f8
 msgctxt "dlgSgClone.mni:"
 msgid "Own Repositories"
 msgstr ""
 
-<<<<<<< HEAD
-=======
 #. Performing 'preferences, Preferences'
 #. Showing dialog 8 (@66B62332) '@1822A61B - Preferences' (owner: @73958426)
 #. Performing ', Add...'
@@ -3363,13 +3340,10 @@
 #. Performing 'repositoryClone, Clone..., Clone a new repository.'
 #. Showing dialog 10 (@2003EDF) '@7E5C8C80 - Clone' (owner: @73958426)
 #. Performing ', Text'
->>>>>>> f62fb3f8
 msgctxt "dlgSgClone.mni:"
 msgid "Starred Repositories"
 msgstr ""
 
-<<<<<<< HEAD
-=======
 #. Performing 'preferences, Preferences'
 #. Showing dialog 8 (@66B62332) '@1822A61B - Preferences' (owner: @73958426)
 #. Performing ', Add...'
@@ -3380,7 +3354,6 @@
 #. Performing 'repositoryClone, Clone..., Clone a new repository.'
 #. Showing dialog 10 (@2003EDF) '@7E5C8C80 - Clone' (owner: @73958426)
 #. Performing ', Text'
->>>>>>> f62fb3f8
 msgctxt "dlgSgClone.mni:"
 msgid "Top Repositories"
 msgstr ""
@@ -8372,12 +8345,7 @@
 msgctxt "dlgSgPushForced.fur"
 msgid "Pushing to the remote branch is not fast-forward, so the push has to be forced. The commits in the remote branch will be lost."
 msgstr ""
-
-<<<<<<< HEAD
-#| msgid "Do you want to force-push \\(replace\\) the remote branch 'pot-wip/24.1_windows'?"
-msgctxt "dlgSgPushForced.hdl"
-msgid "Do you want to force-push \\(replace\\) the remote branch '$1'?"
-=======
+# TODO: Review 
 #. Performing ', Pull'
 #. Performing 'editCommitAuthor, Edit Author...'
 #. Showing dialog 27 (@6F51C04F) '@69A377B6 - Edit Author' (owner: @7793B55D)
@@ -8389,9 +8357,9 @@
 #. Performing ', Push'
 #. Showing dialog 30 (@BD9F0D0) '@D67E1C5 - Push' (owner: @7793B55D)
 #| msgid "Do you want to force-push \\(replace\\) the remote branch 'pot-wip/24.1_windows'?"
-msgctxt "dlgSgPushForced.hdl"
-msgid "Do you want to force-push \\(replace\\) the remote branch 'main'?"
->>>>>>> f62fb3f8
+#, fuzzy
+msgctxt "dlgSgPushForced.hdl%1"
+msgid "Do you want to force-push \\(replace\\) the remote branch '$1'?"
 msgstr ""
 
 msgctxt "dlgSgPushForced.tle"
@@ -8722,12 +8690,6 @@
 msgid "Rebase"
 msgstr ""
 
-<<<<<<< HEAD
-msgctxt "dlgSgRebaseContinueNothingToCommitModifyContinue.btn:"
-msgid "Continue \\(Resume\\)"
-msgstr ""
-
-=======
 #. Performing ', Cancel'
 #. Performing 'stage, Stage, Store working tree files in the index to prepare the next commit.'
 #. Performing 'fixup, Use Message for Commit'
@@ -8738,7 +8700,8 @@
 #. Performing ', Continue'
 #. Performing 'branchContinue, Continue'
 #. Showing dialog 7 (@2C1A95A2) '@1ADF387E - Modify Commit' (owner: @1319BC2A)
-msgctxt "dlgSgRebaseContinueNothingToCommitModifyContinue.btn\"Continue \\(Resume\\)\""
+#| msgctxt "dlgSgRebaseContinueNothingToCommitModifyContinue.btn\"Continue \\(Resume\\)\""
+msgctxt "dlgSgRebaseContinueNothingToCommitModifyContinue.btn:"
 msgid "Continue \\(Resume\\)"
 msgstr ""
 
@@ -8752,13 +8715,10 @@
 #. Performing ', Continue'
 #. Performing 'branchContinue, Continue'
 #. Showing dialog 7 (@2C1A95A2) '@1ADF387E - Modify Commit' (owner: @1319BC2A)
->>>>>>> f62fb3f8
 msgctxt "dlgSgRebaseContinueNothingToCommitModifyContinue.chk"
 msgid "Don't show again"
 msgstr ""
 
-<<<<<<< HEAD
-=======
 #. Performing ', Cancel'
 #. Performing 'stage, Stage, Store working tree files in the index to prepare the next commit.'
 #. Performing 'fixup, Use Message for Commit'
@@ -8769,13 +8729,10 @@
 #. Performing ', Continue'
 #. Performing 'branchContinue, Continue'
 #. Showing dialog 7 (@2C1A95A2) '@1ADF387E - Modify Commit' (owner: @1319BC2A)
->>>>>>> f62fb3f8
 msgctxt "dlgSgRebaseContinueNothingToCommitModifyContinue.fur"
 msgid "Clicking 'Continue' will resume the rebase, e.g. to finish after having modified the commit\\(s\\)."
 msgstr ""
 
-<<<<<<< HEAD
-=======
 #. Performing ', Cancel'
 #. Performing 'stage, Stage, Store working tree files in the index to prepare the next commit.'
 #. Performing 'fixup, Use Message for Commit'
@@ -8786,13 +8743,10 @@
 #. Performing ', Continue'
 #. Performing 'branchContinue, Continue'
 #. Showing dialog 7 (@2C1A95A2) '@1ADF387E - Modify Commit' (owner: @1319BC2A)
->>>>>>> f62fb3f8
 msgctxt "dlgSgRebaseContinueNothingToCommitModifyContinue.hdl"
 msgid "Do you want to continue the modify-commit-rebase?"
 msgstr ""
 
-<<<<<<< HEAD
-=======
 #. Showing dialog 5 (@6F430EA8) '@771AFDD5 - Commit' (owner: @1319BC2A)
 #. Performing ', Cancel'
 #. Performing 'stage, Stage, Store working tree files in the index to prepare the next commit.'
@@ -8803,13 +8757,10 @@
 #. Performing ', Cancel'
 #. Performing ', Continue'
 #. Performing 'branchContinue, Continue'
->>>>>>> f62fb3f8
 msgctxt "dlgSgRebaseContinueNothingToCommitModifyContinue.tle"
 msgid "Modify Commit"
 msgstr ""
 
-<<<<<<< HEAD
-=======
 #. Performing 'rebaseStep, Step'
 #. Showing dialog 18 (@14144CC9) '@259647F2 - Modify Commit' (owner: @1319BC2A)
 #. Performing ', Step'
@@ -8820,13 +8771,10 @@
 #. Performing ', Step'
 #. Performing 'rebaseStep, Step'
 #. Showing dialog 20 (@72161DBB) '@69CA71B3 - Modify Commit' (owner: @1319BC2A)
->>>>>>> f62fb3f8
 msgctxt "dlgSgRebaseContinueNothingToCommitModifyStep.btn:"
 msgid "Step"
 msgstr ""
 
-<<<<<<< HEAD
-=======
 #. Performing 'rebaseStep, Step'
 #. Showing dialog 18 (@14144CC9) '@259647F2 - Modify Commit' (owner: @1319BC2A)
 #. Performing ', Step'
@@ -8837,13 +8785,10 @@
 #. Performing ', Step'
 #. Performing 'rebaseStep, Step'
 #. Showing dialog 20 (@72161DBB) '@69CA71B3 - Modify Commit' (owner: @1319BC2A)
->>>>>>> f62fb3f8
 msgctxt "dlgSgRebaseContinueNothingToCommitModifyStep.chk"
 msgid "Don't show again"
 msgstr ""
 
-<<<<<<< HEAD
-=======
 #. Performing 'rebaseStep, Step'
 #. Showing dialog 18 (@14144CC9) '@259647F2 - Modify Commit' (owner: @1319BC2A)
 #. Performing ', Step'
@@ -8854,13 +8799,10 @@
 #. Performing ', Step'
 #. Performing 'rebaseStep, Step'
 #. Showing dialog 20 (@72161DBB) '@69CA71B3 - Modify Commit' (owner: @1319BC2A)
->>>>>>> f62fb3f8
 msgctxt "dlgSgRebaseContinueNothingToCommitModifyStep.fur"
 msgid "Clicking 'Step' will continue the rebase and stop at the next commit. Use it to step through all pending commits, e.g. to verify whether they successfully build."
 msgstr ""
 
-<<<<<<< HEAD
-=======
 #. Performing 'rebaseStep, Step'
 #. Showing dialog 18 (@14144CC9) '@259647F2 - Modify Commit' (owner: @1319BC2A)
 #. Performing ', Step'
@@ -8871,13 +8813,10 @@
 #. Performing ', Step'
 #. Performing 'rebaseStep, Step'
 #. Showing dialog 20 (@72161DBB) '@69CA71B3 - Modify Commit' (owner: @1319BC2A)
->>>>>>> f62fb3f8
 msgctxt "dlgSgRebaseContinueNothingToCommitModifyStep.hdl"
 msgid "Do you want to step to the next commit?"
 msgstr ""
 
-<<<<<<< HEAD
-=======
 #. Performing ', Step'
 #. Performing 'rebaseStep, Step'
 #. Showing dialog 18 (@14144CC9) '@259647F2 - Modify Commit' (owner: @1319BC2A)
@@ -8888,7 +8827,6 @@
 #. Performing ', Step'
 #. Performing ', Step'
 #. Performing 'rebaseStep, Step'
->>>>>>> f62fb3f8
 msgctxt "dlgSgRebaseContinueNothingToCommitModifyStep.tle"
 msgid "Modify Commit"
 msgstr ""
@@ -9617,6 +9555,17 @@
 msgid "Force Close"
 msgstr ""
 
+#. Performing 'repositoryAddGroup, Add Group...'
+#. Showing dialog 3 (@79BA0285) '@46A388CC - Add Group' (owner: @1E1B061)
+#. Performing ', Add'
+#. Performing '@smartgit.byU'
+#. Performing 'fetch, Pull..., Fetch commits from a remote repository and (optionally) integrate them with possible local commits.'
+#. Showing dialog 4 (@7B3085A3) '@5D5574C7 - Pull' (owner: @1E1B061)
+#. Performing ', Pull'
+#. Showing dialog 5 (@70EE9D31) '@1A01FFFF - Passwords' (owner: null)
+#. Performing ', OK'
+#. Showing dialog 6 (@4C8D45CF) '@1C58D7BE - Exit' (owner: @1E1B061)
+#, fuzzy
 msgctxt "dlgSgRepositoryClose.btn:"
 msgid "Force Exit"
 msgstr ""
@@ -9821,8 +9770,6 @@
 msgid "Edit the repository settings"
 msgstr ""
 
-<<<<<<< HEAD
-=======
 #. opening smartgit.byM@49D42FAF:SmartGit 24.1.3 Evaluation until Jun 27 (smartgit.byM@E280403)
 #. Performing 'about, About SmartGit'
 #. Showing dialog 0 (@C0013B8) '@6FC0E448 - About SmartGit' (owner: @E280403)
@@ -9830,8 +9777,8 @@
 #. Performing ', OK'
 #. Performing 'repositorySettings, Settings...'
 #. Showing dialog 2 (@510E4D79) '@4EF31221 - Repository Settings' (owner: @E280403)
->>>>>>> f62fb3f8
 #| msgid "Here you can edit the Git settings for the repository. The default settings can be found in the preferences."
+#, fuzzy
 msgctxt "dlgSgRepositorySettings.inf"
 msgid "Here you can edit the Git settings for the repository. The default settings can be found in the Preferences."
 msgstr ""
@@ -9888,6 +9835,17 @@
 msgid "Patterns will show up in the GUI using auto-generated labels which are derived from their regular expression. You can assign a custom label <tt>label</tt> to a pattern by prefixing it by <tt>label:</tt>; a label may only contain letters, digits and '_'."
 msgstr ""
 
+#. Performing 'checkout, Check Out..., Check out an existing commit.'
+#. Showing dialog 10 (@AF94B0B) '@37A0FC8C - Check Out' (owner: @1E1B061)
+#. Performing ', Cancel'
+#. Performing 'editFile, Edit File'
+#. opening smartgit.cau@1B5623B4:messages.pot - [~/Git-projects/smartgit-translations/po] - Editor (smartgit.cau@63C6C5E5)
+#. Performing 'file-save, Save, Save file modifications.'
+#. Showing dialog 11 (@73417494) '@AD585FB - Commit' (owner: @1E1B061)
+#. Performing ', Confirm Email'
+#. Performing 'repositorySettings, Settings...'
+#. Showing dialog 12 (@69C51FDB) '@63053B71 - Repository Settings' (owner: @1E1B061)
+#, fuzzy
 msgctxt "dlgSgRepositorySettings.wrn:"
 msgid "It is recommended to set an email address used for committing."
 msgstr ""
