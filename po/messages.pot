--- conflicted
+++ resolved
@@ -2366,19 +2366,7 @@
 msgid "Abort Rebase"
 msgstr ""
 
-<<<<<<< HEAD
-# Issue
-#. Performing ', Modify Pushed Commits'
-#. Showing dialog 10 (@277BC3A5) '@214FBA74 - Edit Message' (owner: @77AB22BE)
-#. Performing ', From Failed Command'
-#. Showing dialog 11 (@20890A1A) '@70A24F9 - Edit Message' (owner: @77AB22BE)
-#. Performing ', Set Message'
-#. Showing dialog 12 (@F76872F) '@2D4E99DE - Command Failed' (owner: @77AB22BE)
-#. Performing ', Close'
-#. Performing ', Abort'
-#. Performing 'branchAbort, Abort'
-#. Showing dialog 13 (@1851C7D2) '@38DBEB39 - Abort' (owner: @77AB22BE)
-=======
+# TODO: Review
 # [decode] msgid "Your working tree is in 'rebasing' state. You may abort rebasing; if you just want to skip the current patch, use ブランチ \| リベース \| リベース instead.\n\nAborting will clean any local modification \(by invoking 'git rebase --abort'\)!"
 #. Performing ', Rebase 1 commit from 'feature/consistency_checker' to '5a37a63f''
 #. Showing dialog 278 (@21234362) '@625817A3 - Command Output' (owner: @6EA37416)
@@ -2390,7 +2378,7 @@
 #. Performing ', Abort'
 #. Performing 'branchAbort, Abort'
 #. Showing dialog 280 (@23880B4E) '@1C322DB7 - Abort' (owner: @6EA37416)
->>>>>>> c7f9b3ff
+#, fuzzy
 #| msgid "Your working tree is in 'rebasing' state. You may abort rebasing; if you just want to skip the current patch, use Branch \\| Rebase \\| Rebase instead.\\n\\nAborting will clean any local modification \\(by invoking 'git rebase --abort'\\)!"
 msgctxt "dlgSgAbortRebasingConfirm.fur"
 msgid "Your working tree is in 'rebasing' state. You may abort rebasing; if you just want to skip the current patch, use \\u30d6\\u30e9\\u30f3\\u30c1 \\| \\u30ea\\u30d9\\u30fc\\u30b9 \\| \\u30ea\\u30d9\\u30fc\\u30b9 instead.\\n\\nAborting will clean any local modification \\(by invoking 'git rebase --abort'\\)!"
@@ -4346,7 +4334,12 @@
 msgid "Discard"
 msgstr ""
 
-<<<<<<< HEAD
+# TODO: Review
+# Multiple different messages (msgid) were detected.
+# msgid "Server returned HTTP response code: 400 for URL: https://gitlab.com/oauth/token"
+# msgid "Repository 'XXXXXX' is not valid."
+# msgid "No valid worktree state of the repository."
+# msgid "Server returned HTTP response code: 401 for URL: https://gitlab.com/api/v4/user:\\n\\nToken was revoked. You have to re-authorize from the user."
 #. Performing 'submoduleRegister, Add...'
 #. Showing dialog 4 (@37F71C05) '@5BD3CA3C - Add Submodule' (owner: @36AA52D2)
 #. Performing ', Next >'
@@ -4357,24 +4350,10 @@
 #. Showing dialog 6 (@49E62B17) '@288409F0 - Add Submodule' (owner: @36AA52D2)
 #. Performing ', Next >'
 #. Showing dialog 7 (@2B9D4B0) '@4F541E67 - Command Failed' (owner: @49E62B17)
+#, fuzzy
 #| msgid "Server returned HTTP response code: 400 for URL: https://gitlab.com/oauth/token"
 msgctxt "dlgSgErrorUtilsClientException.fur"
-msgid "Repository '../mcp-server-gen2' is not valid."
-=======
-#. Performing 'worktreePrune, Prune Obsolete Worktrees…'
-#. Showing dialog 44 (@60B65A4A) '@756FD0AA - Prune Obsolete Worktrees' (owner: @4BC39640)
-#. Performing ', Prune Worktrees'
-#. Performing 'worktreeAdd, Add Worktree…'
-#. Showing dialog 45 (@939F06) '@70E75151 - Add Worktree' (owner: @4BC39640)
-#. Performing ', OK'
-#. Performing '@smartgit.byU'
-#. Performing '@smartgit.byU'
-#. Performing 'worktreePrune, Prune Obsolete Worktrees…'
-#. Showing dialog 46 (@258FE58C) '@64F8EF03 - Command Failed' (owner: @4BC39640)
-#| msgid "Server returned HTTP response code: 401 for URL: https://gitlab.com/api/v4/user:\\n\\nToken was revoked. You have to re-authorize from the user."
-msgctxt "dlgSgErrorUtilsClientException.fur"
-msgid "No valid worktree state of the repository."
->>>>>>> c7f9b3ff
+msgid "Repository '$1' is not valid."
 msgstr ""
 
 msgctxt "dlgSgErrorUtilsClientException.fur:"
@@ -6992,7 +6971,6 @@
 msgid "Command Move produced warnings."
 msgstr ""
 
-<<<<<<< HEAD
 #. Performing '@smartgit.byU'
 #. Performing 'editCommitMessage, Edit Message...'
 #. Showing dialog 15 (@66AB3716) '@103A1AD3 - Edit Message' (owner: @3A8D467E)
@@ -7004,19 +6982,6 @@
 #. Performing ', Pull'
 #. Showing dialog 18 (@643BEF2A) '@7225583D - Command Failed' (owner: @3A8D467E)
 msgctxt "dlgSgOutput.lbl:"
-=======
-#. Performing ',   Cursor'
-#. Performing 'fetch, Pull…, Fetch commits from a remote repository and (optionally) integrate them with possible local commits.'
-#. Showing dialog 3 (@3A13F663) '@7381D6F0 - Pull' (owner: @7FAD214A)
-#. Performing ', Pull'
-#. Performing 'fetch, Pull…, Fetch commits from a remote repository and (optionally) integrate them with possible local commits.'
-#. Showing dialog 4 (@4040CCAE) '@15BB8ED5 - Pull' (owner: @7FAD214A)
-#. Performing ', Pull'
-#. Showing dialog 5 (@3FE24670) '@7D6019D5 - Pull' (owner: @7FAD214A)
-#. Performing ', Save Stash'
-#. Showing dialog 6 (@3883B5E9) '@7D70BA18 - Command Failed' (owner: @7FAD214A)
-msgctxt "dlgSgOutput.lbl\"Command Pull \\(Merge\\) failed!\""
->>>>>>> c7f9b3ff
 msgid "Command Pull \\(Merge\\) failed!"
 msgstr ""
 
@@ -8867,7 +8832,6 @@
 msgid "Pushing to the remote branch is not fast-forward, so the push has to be forced. The commits in the remote branch will be lost."
 msgstr ""
 
-<<<<<<< HEAD
 # TODO: Review
 # We need to verify whether the placeholder replacement is appropriate.
 #. Performing ', Pull'
@@ -8884,21 +8848,6 @@
 #| msgid "Do you want to force-push \\(replace\\) the remote branch 'pot-wip/24.1_windows'?"
 msgctxt "dlgSgPushForced.hdl%1"
 msgid "Do you want to force-push \\(replace\\) the remote branch '$1'?"
-=======
-#. Performing ', Cancel'
-#. Performing 'editCommitAuthor, Edit Author…'
-#. Showing dialog 65 (@443410B0) '@7C20CE5F - Edit Author' (owner: @4BC39640)
-#. Performing ', Modify Pushed Commits'
-#. Showing dialog 66 (@59A630D4) '@5AA1BA39 - Edit Author' (owner: @4BC39640)
-#. Performing ', Set Author'
-#. Performing ', Push'
-#. Showing dialog 67 (@1E786C08) '@1CAD68CA - Push' (owner: @4BC39640)
-#. Performing ', Push'
-#. Showing dialog 68 (@142E0283) '@E1AFFE8 - Push' (owner: @4BC39640)
-#| msgid "Do you want to force-push \\(replace\\) the remote branch 'feature/migrate-to-astral-uv'?"
-msgctxt "dlgSgPushForced.hdl"
-msgid "Do you want to force-push \\(replace\\) the remote branch 'main'?"
->>>>>>> c7f9b3ff
 msgstr ""
 
 msgctxt "dlgSgPushForced.tle"
@@ -10330,7 +10279,6 @@
 msgid "Edit the repository settings"
 msgstr ""
 
-<<<<<<< HEAD
 #. opening smartgit.byM@49D42FAF:SmartGit 24.1.3 Evaluation until Jun 27 (smartgit.byM@E280403)
 #. Performing 'about, About SmartGit'
 #. Showing dialog 0 (@C0013B8) '@6FC0E448 - About SmartGit' (owner: @E280403)
@@ -10339,18 +10287,6 @@
 #. Performing 'repositorySettings, Settings...'
 #. Showing dialog 2 (@510E4D79) '@4EF31221 - Repository Settings' (owner: @E280403)
 #, fuzzy
-=======
-#. Performing ', Move to Trash'
-#. Performing 'fetch, Pull…, Fetch commits from a remote repository and (optionally) integrate them with possible local commits.'
-#. Showing dialog 268 (@41AE2ECF) '@2381ECC3 - Pull' (owner: @687BDD05)
-#. Performing ', Fetch Only'
-#. Showing dialog 269 (@52CDBA25) '@6D7BE345 - Login' (owner: null)
-#. Performing ', Cancel'
-#. Showing dialog 270 (@56C46703) '@1DD9E4F2 - Command Output' (owner: @687BDD05)
-#. Performing ', Close'
-#. Performing 'repositorySettings, Settings…'
-#. Showing dialog 271 (@5C968686) '@34AAA773 - Repository Settings' (owner: @687BDD05)
->>>>>>> c7f9b3ff
 #| msgid "Here you can edit the Git settings for the repository. The default settings can be found in the preferences."
 msgctxt "dlgSgRepositorySettings.inf"
 msgid "Here you can edit the Git settings for the repository. The default settings can be found in the Preferences."
@@ -13030,10 +12966,6 @@
 msgstr ""
 
 msgctxt "ntmFollowUsOnX:"
-msgid "<link1>Bluesky</link1>: news, polls, discussions"
-msgstr ""
-
-msgctxt "ntmFollowUsOnX:"
 msgid "<link1>Facebook</link1>: news"
 msgstr ""
 
